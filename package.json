{
  "name": "spectral-action",
  "version": "0.1.0",
  "description": "Lint your JSON and OAS2/3 files",
  "main": "src/index.ts",
  "scripts": {
    "test": "echo \"Error: no test specified\" && exit 1",
    "start": "node dist/index.js"
  },
  "repository": {
    "type": "git",
    "url": "git+https://github.com/XVincentX/spectral-action.git"
  },
  "author": "Vincenzo Chianese <vincenz.chianese@icloud.com>",
  "license": "ISC",
  "bugs": {
    "url": "https://github.com/XVincentX/spectral-action/issues"
  },
  "homepage": "https://github.com/XVincentX/spectral-action#readme",
  "devDependencies": {
    "typescript": "^3.4.5"
  },
  "dependencies": {
<<<<<<< HEAD
    "@octokit/rest": "^16.25.6",
    "@stoplight/json": "^2.0.1",
=======
    "@octokit/rest": "^16.25.5",
    "@stoplight/json": "^2.1.0",
>>>>>>> 02886f66
    "@stoplight/spectral": "^2.3.0",
    "@types/node": "^12.0.2",
    "fp-ts": "^1.18.1",
    "io-ts": "^1.8.6",
    "tslib": "^1.9.3"
  }
}<|MERGE_RESOLUTION|>--- conflicted
+++ resolved
@@ -21,13 +21,8 @@
     "typescript": "^3.4.5"
   },
   "dependencies": {
-<<<<<<< HEAD
     "@octokit/rest": "^16.25.6",
-    "@stoplight/json": "^2.0.1",
-=======
-    "@octokit/rest": "^16.25.5",
     "@stoplight/json": "^2.1.0",
->>>>>>> 02886f66
     "@stoplight/spectral": "^2.3.0",
     "@types/node": "^12.0.2",
     "fp-ts": "^1.18.1",
